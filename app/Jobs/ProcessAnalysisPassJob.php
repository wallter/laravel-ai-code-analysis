<?php

declare(strict_types=1);

namespace App\Jobs;

use Illuminate\Bus\Queueable;
use Illuminate\Contracts\Queue\ShouldBeUnique;
use Illuminate\Contracts\Queue\ShouldQueue;
use Illuminate\Foundation\Bus\Dispatchable;
use Illuminate\Queue\InteractsWithQueue;
use Illuminate\Queue\SerializesModels;
use Illuminate\Support\Facades\Config;
use Illuminate\Support\Facades\Log;
use Throwable;

/**
 * Class ProcessAnalysisPassJob
 *
 * Handles the processing of AI passes for code analysis.
 *
 * This job retrieves the specified CodeAnalysis record, performs all designated AI passes,
 * stores the results, and marks the passes as completed.
 */
class ProcessAnalysisPassJob implements ShouldBeUnique, ShouldQueue
{
    use Dispatchable;
    use InteractsWithQueue;
    use Queueable;
    use SerializesModels;

    /**
     * The number of times the job may be attempted.
     */
    public int $tries = 3;

    /**
     * The number of seconds before the job should be retried.
     */
    public int $backoff = 60;

    /**
     * The number of seconds after which the unique lock will be released.
     */
    public int $uniqueFor = 300;

    /**
<<<<<<< HEAD
     * The CodeAnalysis ID.
     */
    protected int $codeAnalysisId;

    /**
     * Indicates if the job is a dry run.
     */
    protected bool $dryRun;

    /**
=======
>>>>>>> 2b492a56
     * Create a new job instance.
     *
     * @param  int  $codeAnalysisId  The CodeAnalysis ID.
     * @param  bool  $dryRun  Indicates if the job is a dry run.
     */
    public function __construct(protected int $codeAnalysisId, protected bool $dryRun = false) {}

    /**
     * Get the unique identifier for the job.
     */
    public function uniqueId(): string
    {
        return "{$this->codeAnalysisId}-".($this->dryRun ? '1' : '0');
    }

    /**
     * Execute the job.
     *
     *
     * @throws Throwable
     */
    public function handle(): void
    {
        try {
            $passOrder = Config::get('ai.pass_order', []);

            if (empty($passOrder)) {
                Log::warning("ProcessAnalysisPassJob: No pass_order defined in config for CodeAnalysis ID {$this->codeAnalysisId}.");

                return;
            }

            $jobs = collect($passOrder)->map(fn (string $passName) => new ProcessIndividualPassJob($this->codeAnalysisId, $passName, $this->dryRun))->all();

            // Dispatch the first job and chain the rest
            $firstJob = array_shift($jobs);
            if ($firstJob) {
                $firstJob->withChain($jobs)->dispatch();
                Log::info("ProcessAnalysisPassJob: Dispatched chain of AI passes for CodeAnalysis ID {$this->codeAnalysisId}.");
            }

        } catch (Throwable $throwable) {
            // Log the exception and optionally retry or mark the job as failed
            Log::error("ProcessAnalysisPassJob: Failed for CodeAnalysis ID {$this->codeAnalysisId}. Error: {$throwable->getMessage()}", [
                'exception' => $throwable,
            ]);

            // Optionally, you can rethrow to let Laravel handle the retry logic
            throw $throwable;
        }
    }
}<|MERGE_RESOLUTION|>--- conflicted
+++ resolved
@@ -45,19 +45,6 @@
     public int $uniqueFor = 300;
 
     /**
-<<<<<<< HEAD
-     * The CodeAnalysis ID.
-     */
-    protected int $codeAnalysisId;
-
-    /**
-     * Indicates if the job is a dry run.
-     */
-    protected bool $dryRun;
-
-    /**
-=======
->>>>>>> 2b492a56
      * Create a new job instance.
      *
      * @param  int  $codeAnalysisId  The CodeAnalysis ID.
