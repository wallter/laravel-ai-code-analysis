<?php

namespace App\Models;

use Illuminate\Database\Eloquent\Casts\Attribute;
use Illuminate\Database\Eloquent\Factories\HasFactory;
use Illuminate\Database\Eloquent\Model;
use Illuminate\Support\Facades\Config;
use Illuminate\Support\Facades\Log;
use Illuminate\Support\Str;

/**
 * CodeAnalysis model represents the analysis of a single PHP file.
 */
class CodeAnalysis extends Model
{
    use HasFactory;

    protected $table = 'code_analyses';

    protected $fillable = [
        'file_path',
        'relative_file_path',
        'ast',
        'analysis',
        'ai_output',
        'current_pass',
        'completed_passes',
        'language',
    ];

    /**
<<<<<<< HEAD
     * Accessor and Mutator for the file_path attribute.
     * Ensures that both file_path and language are set correctly.
=======
     * Accessor to get the absolute file path.
>>>>>>> 2b492a56
     */
    protected function filePath(): Attribute
    {
        return Attribute::make(
            get: function ($value) {
                $basePath = realpath(Config::get('filesystems.base_path')) ?: base_path();
                $absolutePath = realpath($basePath.DIRECTORY_SEPARATOR.$value);

                return $absolutePath ?: $value;
            },
<<<<<<< HEAD
            set: function ($value) {
=======
            set: function (string $value) {
>>>>>>> 2b492a56
                $basePath = realpath(Config::get('filesystems.base_path')) ?: base_path();
                // Ensure both paths use forward slashes
                $value = str_replace(['\\'], '/', $value);
                $basePath = str_replace(['\\'], '/', $basePath);
                if (Str::startsWith($value, $basePath)) {
                    $relativePath = Str::replaceFirst($basePath.'/', '', $value);
                    $this->attributes['file_path'] = $relativePath;
                    Log::debug("CodeAnalysis Model: Set 'file_path' to relative path '{$relativePath}'.");
                } else {
                    $this->attributes['file_path'] = $value;
                    Log::warning("CodeAnalysis Model: The file path '{$value}' does not start with base path '{$basePath}'. Stored as is.");
                }
<<<<<<< HEAD

                // Set language based on file extension
                $extension = strtolower(pathinfo($value, PATHINFO_EXTENSION));
                $languageMap = [
                    'php' => 'php',
                    'js' => 'javascript',
                    'ts' => 'typescript',
                    'py' => 'python',
                    'go' => 'go',
                    'ex' => 'elixir',
                    'exs' => 'elixir',
                ];
                $language = $languageMap[$extension] ?? 'unknown';
                $this->attributes['language'] = $language;

                Log::debug("CodeAnalysis Model: Set 'language' to '{$language}'.");
            }
        );
    }

    /**
     * Boot the model and attach event listeners.
     */
    protected static function booted()
    {
        static::creating(function ($codeAnalysis) {
            $codeAnalysis->language = $codeAnalysis->determineLanguage();
        });

        static::updating(function ($codeAnalysis) {
            $codeAnalysis->language = $codeAnalysis->determineLanguage();
        });
    }

    /**
     * Determine the language based on the file extension.
     */
    protected function determineLanguage(): string
    {
        $extension = strtolower(pathinfo($this->file_path, PATHINFO_EXTENSION));
        $languageMap = [
            'php' => 'php',
            'js' => 'javascript',
            'ts' => 'typescript',
            'py' => 'python',
            'go' => 'go',
            'ex' => 'elixir',
            'exs' => 'elixir',
        ];

        return $languageMap[$extension] ?? 'unknown';
=======

                return $value;
            }
        );
>>>>>>> 2b492a56
    }

    public function staticAnalyses()
    {
        return $this->hasMany(StaticAnalysis::class);
    }

    /**
     * Get the AI results associated with this code analysis.
     *
     * @return \Illuminate\Database\Eloquent\Relations\HasMany
     */
    public function aiResults()
    {
        return $this->hasMany(AIResult::class);
    }

    /**
     * Get the AI scores associated with this code analysis.
     *
     * @return \Illuminate\Database\Eloquent\Relations\HasMany
     */
    public function aiScores()
    {
        return $this->hasMany(AIScore::class);
    }

    protected function casts(): array
    {
        return [
            'file_path' => 'string',
            'relative_file_path' => 'string',
            'ast' => 'array',
            'analysis' => 'array',
            'ai_output' => 'array',
            'completed_passes' => 'array',
        ];
    }
}<|MERGE_RESOLUTION|>--- conflicted
+++ resolved
@@ -30,12 +30,8 @@
     ];
 
     /**
-<<<<<<< HEAD
      * Accessor and Mutator for the file_path attribute.
      * Ensures that both file_path and language are set correctly.
-=======
-     * Accessor to get the absolute file path.
->>>>>>> 2b492a56
      */
     protected function filePath(): Attribute
     {
@@ -46,11 +42,7 @@
 
                 return $absolutePath ?: $value;
             },
-<<<<<<< HEAD
-            set: function ($value) {
-=======
             set: function (string $value) {
->>>>>>> 2b492a56
                 $basePath = realpath(Config::get('filesystems.base_path')) ?: base_path();
                 // Ensure both paths use forward slashes
                 $value = str_replace(['\\'], '/', $value);
@@ -59,27 +51,26 @@
                     $relativePath = Str::replaceFirst($basePath.'/', '', $value);
                     $this->attributes['file_path'] = $relativePath;
                     Log::debug("CodeAnalysis Model: Set 'file_path' to relative path '{$relativePath}'.");
+
+                    // Set language based on file extension
+                    $extension = strtolower(pathinfo($value, PATHINFO_EXTENSION));
+                    $languageMap = [
+                        'php' => 'php',
+                        'js' => 'javascript',
+                        'ts' => 'typescript',
+                        'py' => 'python',
+                        'go' => 'go',
+                        'ex' => 'elixir',
+                        'exs' => 'elixir',
+                    ];
+                    $language = $languageMap[$extension] ?? 'unknown';
+                    $this->attributes['language'] = $language;
+
+                    Log::debug("CodeAnalysis Model: Set 'language' to '{$language}'.");
                 } else {
                     $this->attributes['file_path'] = $value;
                     Log::warning("CodeAnalysis Model: The file path '{$value}' does not start with base path '{$basePath}'. Stored as is.");
                 }
-<<<<<<< HEAD
-
-                // Set language based on file extension
-                $extension = strtolower(pathinfo($value, PATHINFO_EXTENSION));
-                $languageMap = [
-                    'php' => 'php',
-                    'js' => 'javascript',
-                    'ts' => 'typescript',
-                    'py' => 'python',
-                    'go' => 'go',
-                    'ex' => 'elixir',
-                    'exs' => 'elixir',
-                ];
-                $language = $languageMap[$extension] ?? 'unknown';
-                $this->attributes['language'] = $language;
-
-                Log::debug("CodeAnalysis Model: Set 'language' to '{$language}'.");
             }
         );
     }
@@ -115,12 +106,6 @@
         ];
 
         return $languageMap[$extension] ?? 'unknown';
-=======
-
-                return $value;
-            }
-        );
->>>>>>> 2b492a56
     }
 
     public function staticAnalyses()
